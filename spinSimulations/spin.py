--- conflicted
+++ resolved
@@ -263,22 +263,6 @@
         ndarray
             spin operator
         """
-<<<<<<< HEAD
-        
-        # List of idx brunch
-        if isinstance(idx, list):
-            res = 0
-            for id in idx:
-                res += self._op(id, label=label)
-            return res
-        
-        # idx as an int brunch
-        return self._op(idx=idx, label=label)
-    
-    def _op(self, idx, label="z"):
-        """Return the operator for a spin system
-=======
->>>>>>> 65f70d57
 
         # handling incorrect input
         self._index_check(idx)
@@ -315,7 +299,7 @@
         """
         
         # List of idx brunch
-        if type(idx) == list:
+        if isinstance(idx, list):
             res = 0
             for id in idx:
                 res += self._op(id, label=label)
