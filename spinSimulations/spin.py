--- conflicted
+++ resolved
@@ -1,8 +1,9 @@
 """Contains the main class System which hold information and 
 opperations about the spin system
 """
-# this module 
+# this module
 import sys
+
 sys.path.append("/home/rai/Desktop/SpinSimulation/")
 
 import spinSimulations.cython_extensions as cext
@@ -14,92 +15,31 @@
 import re
 
 
-
-class System():
-<<<<<<< HEAD
-       def __init__(self, nspins, atom_types):
-=======
-
-    """Summary
-    
-    Attributes
-    ----------
-    atom_types : list
-        A list of atom types in the spin system. Each position is associated with an atom ID, 
-        ie the position in this list, which is used to identify each atom in the system. This list 
-        is also used to determine gyromagnetic ratio. All the available atom types are listed in
-        spinSimulations/dat/gammas.dat
-    carriers_hz : float
-        The carrier at a given moment in hertz (hz)
-    carriers_omega : float
-        The carrier at a given moment in angular frequency (w)
-    gammas : dict
-        contains the gyromagnetic rations listed in spinSimulations/dat/gammas.dat
-    gammas_file : str
-        path to the gyromagnetic ratios file
-    i00 : numpy.ndarray
-        Description
-    im0 : numpy.ndarray
-        Lowering operator in the raising/lowering basis for a sigle spin
-    ip0 : numpy.ndarray
-        Raising operator in the raising/lowering basis for a sigle spin
-    ix0 : numpy.ndarray
-        Ix operator in the cartesian basis for a sigle spin
-    iy0 : numpy.ndarray
-        Iy operator in the cartesian basis for a sigle spin
-    iz0 : numpy.ndarray
-        Iz operator in the cartesian basis for a sigle spin
-    lamour_freq : dict
-        This contains all the lamour frequencies at a given magnetic field (T)
-    lamour_freq_hz : dict
-        This contains all the lamour frequencies at a given magnetic field (T) in hz
-    nspins : int
-        number of spins in the system
-    operators : dict
-        This contains all the operators for the spin system that have been calculated so far
-    rho : numpy.ndarray
-        The density matrix of the system
-    single_spin_dictionary : dict
-        contains the operators for the single spins
-    small_identity : numpy.ndarray
-        A 2x2 identity matrix
-    """
-    
+class System:
     def __init__(self, nspins, atom_types):
-        '''
-        Initial set up 
-        
-        Parameters
-        ----------
-        nspins : int
-            number of spins in the system
-        atom_types : list
-            A list of atom types in the spin system. Each position is associated with an atom ID, 
-            ie the position in this list, which is used to identify each atom in the system. This list 
-            is also used to determine gyromagnetic ratio. All the available atom types are listed in
-            spinSimulations/dat/gammas.dat
-        '''
-        self.ix0 = np.array([[0,1],[1,0]], dtype=np.cdouble) * 0.5 
-        self.iy0 = np.array([[0,-1j],[1j,0]], dtype=np.cdouble) * 0.5
-        self.iz0 = np.array([[1,0],[0,-1]], dtype=np.cdouble) * 0.5 
-        
+        """
+        Initial set up
+        """
+        self.ix0 = np.array([[0, 1], [1, 0]], dtype=np.cdouble) * 0.5
+        self.iy0 = np.array([[0, -1j], [1j, 0]], dtype=np.cdouble) * 0.5
+        self.iz0 = np.array([[1, 0], [0, -1]], dtype=np.cdouble) * 0.5
+
         # raising and lowering opperators
         self.ip0 = self.ix0 + 1j * self.iy0
         self.im0 = self.ix0 - 1j * self.iy0
         self.i00 = self.iz0 * np.sqrt(2)
-        
+
         self.single_spin_dictionary = {}
-        self.single_spin_dictionary['x'] = self.ix0
-        self.single_spin_dictionary['y'] = self.iy0
-        self.single_spin_dictionary['z'] = self.iz0
-        
-        self.single_spin_dictionary['p'] = self.ip0
-        self.single_spin_dictionary['m'] = self.im0
-        self.single_spin_dictionary['o'] = self.i00
-        
+        self.single_spin_dictionary["x"] = self.ix0
+        self.single_spin_dictionary["y"] = self.iy0
+        self.single_spin_dictionary["z"] = self.iz0
+
+        self.single_spin_dictionary["p"] = self.ip0
+        self.single_spin_dictionary["m"] = self.im0
+        self.single_spin_dictionary["o"] = self.i00
+
         self.small_identity = np.identity(2).astype(np.cdouble)
         self.operators = {}
->>>>>>> 1fdbc8f3
         self.nspins = nspins
         self.atom_types = atom_types
         self.small_identity = np.identity(2, dtype=np.cdouble)
@@ -112,7 +52,6 @@
         self.lamour_freq = None
         self.lamour_freq_hz = None
 
-<<<<<<< HEAD
     def _initialize_single_spin_dictionary(self):
         ix0 = np.array([[0, 1], [1, 0]], dtype=np.cdouble) * 0.5
         iy0 = np.array([[0, -1j], [1j, 0]], dtype=np.cdouble) * 0.5
@@ -121,85 +60,72 @@
         ip0 = ix0 + 1j * iy0
         im0 = ix0 - 1j * iy0
         i00 = iz0 * np.sqrt(2)
-=======
-        assertion_message = 'There are different numbers of entries in nspins and atom_types'
-        assert nspins == len(atom_types), assertion_message
-        self.atom_types = atom_types
+
+        return {"x": ix0, "y": iy0, "z": iz0, "p": ip0, "m": im0, "o": i00}
 
     def load_gammas(self):
-        """Loads the gyromagnetic ratios
-        """
-        self.gammas_file = pkg_resources.resource_filename('spinSimulations', 'dat/gammas.dat')
->>>>>>> 1fdbc8f3
-
-        return {'x': ix0, 'y': iy0, 'z': iz0, 'p': ip0, 'm': im0, 'o': i00}
-
-    def load_gammas(self):
-        gammas_file = pkg_resources.resource_filename('spinSimulations', 'dat/gammas.dat')
+        self.gammas_file = pkg_resources.resource_filename(
+            "spinSimulations", "dat/gammas.dat"
+        )
 
         self.gammas = {}
         with open(gammas_file) as f:
             for line in f:
                 parts = line.split()
-                if len(parts) == 2 and parts[0][0] != '#':
+                if len(parts) == 2 and parts[0][0] != "#":
                     self.gammas[parts[0]] = float(parts[1])
 
     def set_lamour_freq(self, field):
-<<<<<<< HEAD
-        if self.gammas is None:
-=======
-        """Sets the lamour frequencies
-        
-        Parameters
-        ----------
-        field : float 
-            The field in Tesla
-        """
-        # might need to load the gammas :) 
+        # might need to load the gammas :)
         if self.gammas == None:
->>>>>>> 1fdbc8f3
             self.load_gammas()
 
         # Ensure that the atom types are in gammas
-        assertion_message = 'Please ensure that the atom types are as in:\n {self.gammas_file}'
+        assertion_message = (
+            "Please ensure that the atom types are as in:\n {self.gammas_file}"
+        )
         for atom_type in set(self.atom_types):
             assert atom_type in self.gammas, assertion_message
 
-        # get the frequencies 
+        # get the frequencies
         self.lamour_freq = {i: field * self.gammas[i] for i in set(self.atom_types)}
-        self.lamour_freq_hz = {i: freq / (np.pi * 2) for i, freq in self.lamour_freq.items()}
-
-    
-    def get_freq_shift(self, atom_id, ppm, absolute=False, freq='hz'):
-<<<<<<< HEAD
-=======
-        """convers the chemical shift of an atom to the frequency in hz
-        
-        Parameters
-        ----------
+        self.lamour_freq_hz = {
+            i: freq / (np.pi * 2) for i, freq in self.lamour_freq.items()
+        }
+
+    def get_freq_shift(self, atom_id, ppm, absolute=False, freq="hz"):
+        atom_type = self.atom_types[atom_id]
+        lamour_val = (
+            self.lamour_freq_hz[atom_type]
+            if freq == "hz"
+            else self.lamour_freq[atom_type]
+        )
+        shift = lamour_val * ppm
+        return shift if not absolute else lamour_val + shift
+
+    def get_shift_hz(self, atom_id, ppm, absolute=False):
+        """A wrapper for get_freq_shift that always gives the frequency in hertz
+
+        Parameters
+        ----------
+
         atom_id : int
             The atom ID is an int that goes from 0-len(System.atom_types)
         ppm : float
             chemical shift
         absolute : bool, optional
             If True it returns the abosolute frequency. If False it returns the frequency relative to the carrier
-        freq : str, optional
-            Takes the options 'hz' or  'omega' depending on which units are needed.
-        
+
         Returns
         -------
         float
-            The frequency in hertz or angular frequencies depending on the value of freq
-        """
->>>>>>> 1fdbc8f3
-        atom_type = self.atom_types[atom_id]
-        lamour_val = self.lamour_freq_hz[atom_type] if freq == 'hz' else self.lamour_freq[atom_type]
-        shift = lamour_val * ppm  
-        return shift if not absolute else lamour_val + shift
-
-    def get_shift_hz(self, atom_id, ppm, absolute=False):
+            The frequency in hertz
+        """
+        return self.get_freq_shift(atom_id, ppm, absolute=absolute, freq="hz")
+
+    def get_shift_omega(self, atom_id, ppm, absolute=False):
         """A wrapper for get_freq_shift that always gives the frequency in hertz
-        
+
         Parameters
         ----------
 
@@ -209,43 +135,23 @@
             chemical shift
         absolute : bool, optional
             If True it returns the abosolute frequency. If False it returns the frequency relative to the carrier
-        
-        Returns
-        -------
-        float
-            The frequency in hertz
-        """
-        return self.get_freq_shift(atom_id, ppm, absolute=absolute, freq='hz')
-
-    def get_shift_omega(self, atom_id, ppm, absolute=False):
-        """A wrapper for get_freq_shift that always gives the frequency in hertz
-        
-        Parameters
-        ----------
-
-        atom_id : int
-            The atom ID is an int that goes from 0-len(System.atom_types)
-        ppm : float
-            chemical shift
-        absolute : bool, optional
-            If True it returns the abosolute frequency. If False it returns the frequency relative to the carrier
-        
+
         Returns
         -------
         float
             The frequency in angular frequency
         """
-        return self.get_freq_shift(atom_id, ppm, absolute=absolute, freq='omega')
+        return self.get_freq_shift(atom_id, ppm, absolute=absolute, freq="omega")
 
     def kron_all(self, array_list):
-        """Applied the kroneker product to all arrays in array_list. This is used to make the 
+        """Applied the kroneker product to all arrays in array_list. This is used to make the
         operators in a multi spin system
-        
+
         Parameters
         ----------
         array_list : list
             list of 2d numpy.ndarray
-        
+
         Returns
         -------
         numpy.ndarray
@@ -253,84 +159,85 @@
         """
         return cext.kron_all_v2(array_list)
 
-    def operator(self,name):
-        '''
+    def operator(self, name):
+        """
         Get the operator if is pressent in System.operators. Otherwise it is generated and added to the
-        dictionary. The operators follow the format N1aaN2bb where N1 and N2 are the atom inxdexes and 
-        xx and bb are the keys in System.single_spin_dictionary. For example the name for the I1zI2z operator 
-        would be '0z1z' and I1zI2x would be '0z1x'. 
-        
+        dictionary. The operators follow the format N1aaN2bb where N1 and N2 are the atom inxdexes and
+        xx and bb are the keys in System.single_spin_dictionary. For example the name for the I1zI2z operator
+        would be '0z1z' and I1zI2x would be '0z1x'.
+
         Parameters
         ----------
         name : str
             The name of the operator
-        
+
         Returns
         -------
         numpy.ndarray
             The operator we asked for
-        '''
+        """
 
         if name in self.operators:
             return self.operators[name]
 
         else:
-            operator_str = name.split('.')
-            operator_str = [re.findall(r'\D+|\d+', a) for a in operator_str]
+            operator_str = name.split(".")
+            operator_str = [re.findall(r"\D+|\d+", a) for a in operator_str]
             operator_str = np.array(operator_str, dtype=str).flatten()
-            
-            new_shape = (len(operator_str) // 2, 2) if len(operator_str) != 2 else (1, 2)
+
+            new_shape = (
+                (len(operator_str) // 2, 2) if len(operator_str) != 2 else (1, 2)
+            )
             operator_str = np.reshape(operator_str, new_shape)
             operator_list = [self.small_identity for _ in range(self.nspins)]
 
             for i in operator_str:
                 counter = int(i[0])
                 operator_list[counter] = self.single_spin_dictionary[i[1]]
-                
+
             self.operators[name] = self.kron_all(operator_list)
             return self.operators[name]
-        
-    def print_rho(self,):
-         """Summary
-         """
-         print(np.array_str(self.rho, precision=2, suppress_small=True))
-            
+
+    def print_rho(
+        self,
+    ):
+        """Summary"""
+        print(np.array_str(self.rho, precision=2, suppress_small=True))
+
     def calc_single_spin_rotation(self, phase, angle):
-        """calculates the rotation matrix for a single spin
-        
-        Parameters
-        ----------
-        phase : str
-            Phase of the rotation. It can be 'x', 'y', 'z'
-        angle : float
-            The angle by which we want to to rotate the system
-        
-<<<<<<< HEAD
-        c, S = np.cos(angle/2), np.sin(angle/2)
-=======
-        Returns
-        -------
-        numpy.ndarray
-            the rotation matrix
-        """
-        c = np.cos(angle/2)
-        s = np.sin(angle/2)
-        
->>>>>>> 1fdbc8f3
-        if phase == 'x':
-            return np.array([[c, -1j*s],[-1j*s, c]], dtype=np.cdouble)
-        elif phase == 'y':
-            return np.array([[c, -s],[s, c]], dtype=np.cdouble)
-        elif phase == 'z':
-            return np.array([[c-1j*s, 0],[0, c+1j*s]], dtype=np.cdouble)
-        else:
-            print('Phase for rotation is not recognised')
-            
-    def calc_rotation_mat(self, phase, angle, active='all'):
-<<<<<<< HEAD
-=======
-        """Calculates the rotation matrix for the total system
-        
+        c = np.cos(angle / 2)
+        s = np.sin(angle / 2)
+
+        if phase == "x":
+            return np.array([[c, -1j * s], [-1j * s, c]], dtype=np.cdouble)
+        elif phase == "y":
+            return np.array([[c, -s], [s, c]], dtype=np.cdouble)
+        elif phase == "z":
+            return np.array([[c - 1j * s, 0], [0, c + 1j * s]], dtype=np.cdouble)
+        else:
+            print("Phase for rotation is not recognised")
+
+    def calc_rotation_mat(self, phase, angle, active="all"):
+        # this is the rotation matrix
+        rotation = self.calc_single_spin_rotation(phase, angle)
+
+        if active == "all":
+            rotation_list = [rotation for _ in range(self.nspins)]
+
+        # apply the rotation to onle the active spins
+        else:
+            rotation_list = [self.small_identity for i in range(self.nspins)]
+            for i in active:
+                i = int(i)
+                # i = i-1
+                rotation_list[i] = rotation
+
+            expand_matrix = self.kron_all(rotation_list)
+        return self.kron_all(rotation_list)
+
+    def apply_rotation(self, phase, angle, active="all"):
+        """Applies the rotation to the density matrix System.rho
+
         Parameters
         ----------
         phase : str
@@ -338,128 +245,74 @@
         angle : float
             The angle by which we want to to rotate the active spins
         active : str, list
-            If 'all' the rotation matrix is applied to all atoms. If a list is given then 
-            the rotation is only applied to the atom_ids present in the list           
-        
-        Returns
-        -------
-        numpy.ndarray
-            The final roation matrix
-        """
-        #this is the rotation matrix
->>>>>>> 1fdbc8f3
-        rotation = self.calc_single_spin_rotation(phase, angle)
-        
-        if active == 'all':
-            rotation_list = [rotation for _ in range(self.nspins)]
-        
-        # apply the rotation to onle the active spins
-        else:
-            rotation_list = [self.small_identity for i in range(self.nspins)]
-            for i in active:
-                i = int(i)
-                #i = i-1
-                rotation_list[i] = rotation
-
-            expand_matrix = self.kron_all(rotation_list)
-        return self.kron_all(rotation_list)
-    
-    def apply_rotation(self, phase, angle, active='all'):
-        """Applies the rotation to the density matrix System.rho
-        
-        Parameters
-        ----------
-        phase : str
-            Phase of the rotation. It can be 'x', 'y', 'z'
-        angle : float
-            The angle by which we want to to rotate the active spins
-        active : str, list
-            If 'all' the rotation matrix is applied to all atoms. If a list is given then 
-            the rotation is only applied to the atom_ids present in the list       
+            If 'all' the rotation matrix is applied to all atoms. If a list is given then
+            the rotation is only applied to the atom_ids present in the list
 
         """
         rotation = self.calc_rotation_mat(phase, angle, active=active)
         rotation_inv = np.linalg.inv(rotation)
-        #print([rotation, self.rho, rotation_inv])
+        # print([rotation, self.rho, rotation_inv])
         self.rho = functools.reduce(np.matmul, [rotation, self.rho, rotation_inv])
-    
+
     def apply_hamiltonian(self, hamiltonian, time, rho):
-<<<<<<< HEAD
         pre_operator = cext.matrix_exp(-1j * hamiltonian * time)
-=======
-        """Takes the hamiltonian and applies it to the density matrix rho
-        
+        post_operator = np.linalg.inv(pre_operator)
+        # post_operator = scipy.linalg.expm(1j*hamiltonian*time)
+        return functools.reduce(np.matmul, [pre_operator, rho, post_operator])
+
+    def apply_hamiltonian_to_self(self, hamiltonian, time):
+        """Takes the hamiltonian and applies it to the density matrix System.rho
+
         Parameters
         ----------
         hamiltonian : numpy.ndarray
             The hamiltonian you want to evolve
         time : float
             time in seconds
-        rho : numpy.ndarray
-            The density matrix
-        
-        Returns
-        -------
-        numpy.ndarray
-            The density matrix after evolving the system
-        """
-        pre_operator = cext.matrix_exp(-1j*hamiltonian*time)
->>>>>>> 1fdbc8f3
-        post_operator = np.linalg.inv(pre_operator)
-        #post_operator = scipy.linalg.expm(1j*hamiltonian*time)
-        return functools.reduce(np.matmul, [pre_operator, rho, post_operator])
-    
-    def apply_hamiltonian_to_self(self, hamiltonian, time):
-        """Takes the hamiltonian and applies it to the density matrix System.rho
-        
-        Parameters
-        ----------
-        hamiltonian : numpy.ndarray
-            The hamiltonian you want to evolve
-        time : float
-            time in seconds
         """
         self.rho = self.apply_hamiltonian(hamiltonian, time, self.rho)
 
-    def get_trace(self,):
+    def get_trace(
+        self,
+    ):
         """Returns the trace of System.rho"""
         return np.trace(self.rho)
-    
+
     def scalar_coupling_hamil(self, spin1, spin2, coupling):
-        """determines the scalar coupling hamiltonian for two spins 
-        
+        """determines the scalar coupling hamiltonian for two spins
+
         Parameters
         ----------
         spin1 : int
             atom_id for first spin
         spin2 : int
-            atom_id for second spin 
+            atom_id for second spin
         coupling : float
             scalar coupling in hz
-        
+
         Returns
         -------
         numpy.ndarray
             the scalar coupling hamiltonian for the two spins
         """
         # we don't need to consider strong coupling if we have different nuclei types
-        # If you really wanted you could also add a check for the shift difference vs coupling too 
+        # If you really wanted you could also add a check for the shift difference vs coupling too
         if self.atom_types[spin1] == self.atom_types[spin2]:
-            axis = ['x','y','z']
-        else:
-            axis = ['z']
-
-        i_operators = [self.operator(f'{spin1}{i}') for i in axis]
-        s_operators = [self.operator(f'{spin2}{i}') for i in axis]
-        
-        operator_products = [np.matmul(i,j) for i,j in zip(i_operators, s_operators)]        
-        total = coupling*np.sum(operator_products, axis=0)*2*np.pi
+            axis = ["x", "y", "z"]
+        else:
+            axis = ["z"]
+
+        i_operators = [self.operator(f"{spin1}{i}") for i in axis]
+        s_operators = [self.operator(f"{spin2}{i}") for i in axis]
+
+        operator_products = [np.matmul(i, j) for i, j in zip(i_operators, s_operators)]
+        total = coupling * np.sum(operator_products, axis=0) * 2 * np.pi
         return total
-    
-    def calc_fid(self, hamiltonian, time_array, detection_operators='all'):
-        """calculates the free induction decay with a given hamiltonian. Currently 
-        in this implimentation it is assumed that the hamiltonian is time independant. 
-        
+
+    def calc_fid(self, hamiltonian, time_array, detection_operators="all"):
+        """calculates the free induction decay with a given hamiltonian. Currently
+        in this implimentation it is assumed that the hamiltonian is time independant.
+
         Parameters
         ----------
         hamiltonian : numpy.ndarray
@@ -468,8 +321,8 @@
             an array with the time points you want to calculate the free induction decay over
         detection_operators : str, list
             If all the detection operator I+ is used for all the spins in the system. Otherwise
-            give a list of the individual operators you would like to sum togeter to detect with. 
-        
+            give a list of the individual operators you would like to sum togeter to detect with.
+
         Returns
         -------
         time_array : numpy.ndarray
@@ -479,30 +332,32 @@
         """
         # do some setup
         fid = []
-        if detection_operators == 'all':
-            ops = [self.operator(f'{i}p') for i in range(self.nspins)]
-            total_detection_operator = np.sum(ops, axis=0) 
-        
-        else:
-            total_detection_operator = np.sum([self.operator(i) for i in detection_operators], axis=0)
-
-        # the domain we will calculate 
+        if detection_operators == "all":
+            ops = [self.operator(f"{i}p") for i in range(self.nspins)]
+            total_detection_operator = np.sum(ops, axis=0)
+
+        else:
+            total_detection_operator = np.sum(
+                [self.operator(i) for i in detection_operators], axis=0
+            )
+
+        # the domain we will calculate
         dtime = time_array[1] - time_array[0]
         points = len(time_array)
 
-        # set up the sparse matricies, could remove this part if we 
+        # set up the sparse matricies, could remove this part if we
         # move to only using sparse matricies, this would tidy things up generally
         sparse_rho = sparse.csc_matrix(self.rho)
         sparse_hamil = sparse.csc_matrix(hamiltonian)
         sparse_detection_operator = sparse.csc_matrix(total_detection_operator)
 
         # calculate the propergator
-        prop_part = sparse.linalg.expm(-1j*sparse_hamil*dtime)
+        prop_part = sparse.linalg.expm(-1j * sparse_hamil * dtime)
         prop_part_inv = sparse.linalg.inv(prop_part)
 
         # main loop
         for i in range(points):
-            # no evolution at time 0 
+            # no evolution at time 0
             if i != 0:
                 sparse_rho = prop_part @ sparse_rho @ prop_part_inv
 
