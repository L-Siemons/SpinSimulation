--- conflicted
+++ resolved
@@ -33,10 +33,7 @@
 - check code with flake8 
 - write docstrings with the numpy doc style see: https://numpydoc.readthedocs.io/en/latest/format.html
 - I know scientists love one letter varriables but lets try to use descriptive names!
-<<<<<<< HEAD
 - If you would like make a contribution please open a branch, make the changes you would like and open a pull request
-=======
 
 # Regarding editors / IDEs
-We have configurations for VSC and .editorconfig available. Feel free to add your own!
->>>>>>> b0465b44
+We have configurations for VSC and .editorconfig available. Feel free to add your own!